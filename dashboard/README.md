--- conflicted
+++ resolved
@@ -1,5 +1,4 @@
-<<<<<<< HEAD
-# RudrX Dashboard
+# Vela Dashboard
 
 
 ## Environment Prepare
@@ -48,7 +47,4 @@
 
 ```bash
 npm test
-```
-=======
-# Vela Dashboard
->>>>>>> 1993c946
+```